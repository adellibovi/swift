
public class _AnyIteratorBase {
}

/// An abstract `IteratorProtocol` base class over `T` elements.
///
/// Use this as a `Sequence`'s associated `Iterator` type when you
/// don't want to expose details of the concrete iterator, a subclass.
///
/// It is an error to create instances of `AnyIterator` that are not
/// also instances of an `AnyIterator` subclass.
///
/// See also:
///
<<<<<<< HEAD
///     struct AnySequence<S: Sequence>
///     func anyIterator<I: IteratorProtocol>(base: I) -> AnyIterator<I.Element>
///     func anyIterator<T>(nextImplementation: ()->T?) -> AnyIterator<T>
public class AnyIterator<T> : _AnyIteratorBase, IteratorProtocol {
=======
///     struct AnySequence<S: SequenceType>
///     func anyGenerator<G: GeneratorType>(base: G) -> AnyGenerator<G.Element>
///     func anyGenerator<T>(nextImplementation: () -> T?) -> AnyGenerator<T>
public class AnyGenerator<T> : _AnyGeneratorBase, GeneratorType {
>>>>>>> d56b8ba4
  /// Initialize the instance.  May only be called from a subclass
  /// initializer.
  override public init()
  /// Advance to the next element and return it, or `nil` if no next
  /// element exists.
  ///
  /// Note: subclasses must override this method.
  public func next() -> T?
}

/// Every `IteratorProtocol` can also be a `Sequence`.  Note that
/// traversing the sequence consumes the iterator.
extension AnyIterator : Sequence {
  /// Returns `self`.
  public func iterator() -> AnyIterator
}
/// Return a `IteratorProtocol` instance that wraps `base` but whose type
/// depends only on the type of `I.Element`.
///
/// Example:
///
///     func countStrings() -> AnyIterator<String> {
///       let lazyStrings = lazy(0..<10).map { String($0) }
///
///       // This is a really complicated type of no interest to our
///       // clients.
///       let g: MapSequenceIterator<RangeIterator<Int>, String>
///         = lazyStrings.iterator()
///       return anyIterator(g)
///     }
public func anyIterator<I: IteratorProtocol>(base: I) -> AnyIterator<I.Element>

public class FooIteratorBox<
  Base: IteratorProtocol
> : AnyIterator<Base.Element> {
  public override func next() -> Base.Element?
}<|MERGE_RESOLUTION|>--- conflicted
+++ resolved
@@ -12,17 +12,10 @@
 ///
 /// See also:
 ///
-<<<<<<< HEAD
 ///     struct AnySequence<S: Sequence>
 ///     func anyIterator<I: IteratorProtocol>(base: I) -> AnyIterator<I.Element>
-///     func anyIterator<T>(nextImplementation: ()->T?) -> AnyIterator<T>
+///     func anyIterator<T>(nextImplementation: () -> T?) -> AnyIterator<T>
 public class AnyIterator<T> : _AnyIteratorBase, IteratorProtocol {
-=======
-///     struct AnySequence<S: SequenceType>
-///     func anyGenerator<G: GeneratorType>(base: G) -> AnyGenerator<G.Element>
-///     func anyGenerator<T>(nextImplementation: () -> T?) -> AnyGenerator<T>
-public class AnyGenerator<T> : _AnyGeneratorBase, GeneratorType {
->>>>>>> d56b8ba4
   /// Initialize the instance.  May only be called from a subclass
   /// initializer.
   override public init()
