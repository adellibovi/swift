//===--- SerializedModuleLoader.cpp - Import Swift modules ----------------===//
//
// This source file is part of the Swift.org open source project
//
// Copyright (c) 2014 - 2017 Apple Inc. and the Swift project authors
// Licensed under Apache License v2.0 with Runtime Library Exception
//
// See https://swift.org/LICENSE.txt for license information
// See https://swift.org/CONTRIBUTORS.txt for the list of Swift project authors
//
//===----------------------------------------------------------------------===//

#include "swift/Serialization/SerializedModuleLoader.h"
#include "swift/Serialization/ModuleFile.h"
#include "swift/AST/ASTContext.h"
#include "swift/AST/DiagnosticsSema.h"
#include "swift/Basic/Defer.h"
#include "swift/Basic/FileTypes.h"
#include "swift/Basic/STLExtras.h"
#include "swift/Basic/SourceManager.h"
#include "swift/Basic/Version.h"
#include "llvm/ADT/SmallString.h"
#include "llvm/ADT/StringSet.h"
#include "llvm/Support/FileSystem.h"
#include "llvm/Support/MemoryBuffer.h"
#include "llvm/Support/Path.h"
#include "llvm/Support/Debug.h"
#include <system_error>

using namespace swift;
using swift::version::Version;

namespace {
} // end unnamed namespace

// Defined out-of-line so that we can see ~ModuleFile.
SerializedModuleLoaderBase::SerializedModuleLoaderBase(ASTContext &ctx,
                                                       DependencyTracker *tracker,
                                                       ModuleLoadingMode loadMode)
  : ModuleLoader(tracker), Ctx(ctx), LoadMode(loadMode) {}
SerializedModuleLoaderBase::~SerializedModuleLoaderBase() = default;

SerializedModuleLoader::~SerializedModuleLoader() = default;

std::error_code SerializedModuleLoaderBase::openModuleFiles(
    AccessPathElem ModuleID, StringRef ModulePath, StringRef ModuleDocPath,
    std::unique_ptr<llvm::MemoryBuffer> *ModuleBuffer,
    std::unique_ptr<llvm::MemoryBuffer> *ModuleDocBuffer) {
  assert(((ModuleBuffer && ModuleDocBuffer) ||
          (!ModuleBuffer && !ModuleDocBuffer)) &&
         "Module and Module Doc buffer must both be initialized or NULL");

  llvm::vfs::FileSystem &FS = *Ctx.SourceMgr.getFileSystem();

  // Try to open the module file first.  If we fail, don't even look for the
  // module documentation file.

  // If there are no buffers to load into, simply check for the existence of
  // the module file.
  if (!(ModuleBuffer || ModuleDocBuffer)) {
<<<<<<< HEAD
    llvm::ErrorOr<llvm::vfs::Status> statResult = FS.status(Scratch);
=======
    llvm::ErrorOr<clang::vfs::Status> statResult = FS.status(ModulePath);
>>>>>>> 129f39d8
    if (!statResult)
      return statResult.getError();
    if (!statResult->exists())
      return std::make_error_code(std::errc::no_such_file_or_directory);
    // FIXME: llvm::vfs::FileSystem doesn't give us information on whether or
    // not we can /read/ the file without actually trying to do so.
    return std::error_code();
  }

  llvm::ErrorOr<std::unique_ptr<llvm::MemoryBuffer>> ModuleOrErr =
      FS.getBufferForFile(ModulePath);
  if (!ModuleOrErr)
    return ModuleOrErr.getError();

  // Try to open the module documentation file.  If it does not exist, ignore
  // the error.  However, pass though all other errors.
  llvm::ErrorOr<std::unique_ptr<llvm::MemoryBuffer>> ModuleDocOrErr =
      FS.getBufferForFile(ModuleDocPath);
  if (!ModuleDocOrErr &&
      ModuleDocOrErr.getError() != std::errc::no_such_file_or_directory) {
    return ModuleDocOrErr.getError();
  }

  *ModuleBuffer = std::move(ModuleOrErr.get());
  if (ModuleDocOrErr)
    *ModuleDocBuffer = std::move(ModuleDocOrErr.get());

  return std::error_code();
}

std::error_code SerializedModuleLoader::findModuleFilesInDirectory(
    AccessPathElem ModuleID, StringRef DirPath, StringRef ModuleFilename,
    StringRef ModuleDocFilename,
    std::unique_ptr<llvm::MemoryBuffer> *ModuleBuffer,
    std::unique_ptr<llvm::MemoryBuffer> *ModuleDocBuffer) {
  if (LoadMode == ModuleLoadingMode::OnlyParseable)
    return std::make_error_code(std::errc::not_supported);

  llvm::SmallString<256> ModulePath{DirPath};
  llvm::sys::path::append(ModulePath, ModuleFilename);
  llvm::SmallString<256> ModuleDocPath{DirPath};
  llvm::sys::path::append(ModuleDocPath, ModuleDocFilename);
  return SerializedModuleLoaderBase::openModuleFiles(ModuleID,
                                                     ModulePath,
                                                     ModuleDocPath,
                                                     ModuleBuffer,
                                                     ModuleDocBuffer);
}

bool SerializedModuleLoader::maybeDiagnoseArchitectureMismatch(
    SourceLoc sourceLocation, StringRef moduleName, StringRef archName,
    StringRef directoryPath) {
  llvm::vfs::FileSystem &fs = *Ctx.SourceMgr.getFileSystem();

  std::error_code errorCode;
  std::string foundArchs;
  for (llvm::vfs::directory_iterator directoryIterator =
           fs.dir_begin(directoryPath, errorCode), endIterator;
       directoryIterator != endIterator;
       directoryIterator.increment(errorCode)) {
    if (errorCode)
      return false;
    StringRef filePath = directoryIterator->path();
    StringRef extension = llvm::sys::path::extension(filePath);
    if (file_types::lookupTypeForExtension(extension) ==
          file_types::TY_SwiftModuleFile) {
      if (!foundArchs.empty())
        foundArchs += ", ";
      foundArchs += llvm::sys::path::stem(filePath).str();
    }
  }

  if (foundArchs.empty()) {
    // Maybe this swiftmodule directory only contains swiftinterfaces, or
    // maybe something else is going on. Regardless, we shouldn't emit a
    // possibly incorrect diagnostic.
    return false;
  }

  Ctx.Diags.diagnose(sourceLocation, diag::sema_no_import_arch, moduleName,
                     archName, foundArchs);
  return true;
}

static std::pair<llvm::SmallString<16>, llvm::SmallString<16>>
getArchSpecificModuleFileNames(StringRef archName) {
  llvm::SmallString<16> archFile, archDocFile;

  if (!archName.empty()) {
    archFile += archName;
    archFile += '.';
    archFile += file_types::getExtension(file_types::TY_SwiftModuleFile);

    archDocFile += archName;
    archDocFile += '.';
    archDocFile += file_types::getExtension(file_types::TY_SwiftModuleDocFile);
  }

  return {archFile, archDocFile};
}

bool
SerializedModuleLoaderBase::findModule(AccessPathElem moduleID,
           std::unique_ptr<llvm::MemoryBuffer> *moduleBuffer,
           std::unique_ptr<llvm::MemoryBuffer> *moduleDocBuffer,
           bool &isFramework) {
  llvm::SmallString<64> moduleName(moduleID.first.str());
  llvm::SmallString<64> moduleFilename(moduleName);
  moduleFilename += '.';
  moduleFilename += file_types::getExtension(file_types::TY_SwiftModuleFile);

  llvm::SmallString<64> moduleDocFilename(moduleID.first.str());
  moduleDocFilename += '.';
  moduleDocFilename +=
      file_types::getExtension(file_types::TY_SwiftModuleDocFile);

  StringRef archName = Ctx.LangOpts.Target.getArchName();
  auto archFileNames = getArchSpecificModuleFileNames(archName);

  // FIXME: We used to use "major architecture" names for these files---the
  // names checked in "#if arch(...)". Fall back to that name in the one case
  // where it's different from what Swift 4.2 supported: 32-bit ARM platforms.
  // We should be able to drop this once there's an Xcode that supports the
  // new names.
  StringRef alternateArchName;
  if (Ctx.LangOpts.Target.getArch() == llvm::Triple::ArchType::arm)
    alternateArchName = "arm";
  auto alternateArchFileNames =
      getArchSpecificModuleFileNames(alternateArchName);

  auto &fs = *Ctx.SourceMgr.getFileSystem();
  isFramework = false;

  llvm::SmallString<256> currPath;
  for (auto path : Ctx.SearchPathOpts.ImportSearchPaths) {
    std::error_code result;

    currPath = path;
    llvm::sys::path::append(currPath, moduleFilename.str());
    llvm::ErrorOr<llvm::vfs::Status> statResult = fs.status(currPath);

    if (statResult && statResult->isDirectory()) {
      // A .swiftmodule directory contains architecture-specific files.
      result = findModuleFilesInDirectory(moduleID, currPath,
                                          archFileNames.first,
                                          archFileNames.second,
                                          moduleBuffer, moduleDocBuffer);

      if (result == std::errc::no_such_file_or_directory &&
          !alternateArchName.empty()) {
        result = findModuleFilesInDirectory(moduleID, currPath,
                                            alternateArchFileNames.first,
                                            alternateArchFileNames.second,
                                            moduleBuffer, moduleDocBuffer);
      }

      if (result == std::errc::no_such_file_or_directory) {
        if (maybeDiagnoseArchitectureMismatch(moduleID.second, moduleName,
                                              archName, currPath)) {
          return false;
        }
      }

    } else {
      // We can't just return the error; the path we're looking for might not
      // be "Foo.swiftmodule".
      result = findModuleFilesInDirectory(moduleID, path,
                                          moduleFilename.str(),
                                          moduleDocFilename.str(),
                                          moduleBuffer, moduleDocBuffer);
    }
    if (!result)
      return true;
  }

  {
    llvm::SmallString<64> moduleFramework(moduleID.first.str());
    moduleFramework += ".framework";
    isFramework = true;

    auto tryFrameworkImport = [&](StringRef frameworkPath) -> bool {
      currPath = frameworkPath;
      llvm::sys::path::append(currPath, moduleFramework.str());

      // Check if the framework directory exists
      if (!fs.exists(currPath)) {
        return false;
      }

      // Frameworks always use architecture-specific files within a .swiftmodule
      // directory.
      llvm::sys::path::append(currPath, "Modules", moduleFilename.str());
      auto err = findModuleFilesInDirectory(moduleID, currPath,
                                            archFileNames.first,
                                            archFileNames.second,
                                            moduleBuffer, moduleDocBuffer);

      if (err == std::errc::no_such_file_or_directory &&
          !alternateArchName.empty()) {
        err = findModuleFilesInDirectory(moduleID, currPath,
                                         alternateArchFileNames.first,
                                         alternateArchFileNames.second,
                                         moduleBuffer, moduleDocBuffer);
      }

      if (err == std::errc::no_such_file_or_directory) {
        if (maybeDiagnoseArchitectureMismatch(moduleID.second, moduleName,
                                              archName, currPath)) {
          return false;
        }
      }

      return !err;
    };

    for (const auto &framepath : Ctx.SearchPathOpts.FrameworkSearchPaths) {
      if (tryFrameworkImport(framepath.Path))
        return true;
    }

    if (Ctx.LangOpts.Target.isOSDarwin()) {
      // Apple platforms have extra implicit framework search paths:
      // $SDKROOT/System/Library/Frameworks/ and $SDKROOT/Library/Frameworks/
      SmallString<256> scratch;
      scratch = Ctx.SearchPathOpts.SDKPath;
      llvm::sys::path::append(scratch, "System", "Library", "Frameworks");
      if (tryFrameworkImport(scratch))
        return true;

      scratch = Ctx.SearchPathOpts.SDKPath;
      llvm::sys::path::append(scratch, "Library", "Frameworks");
      if (tryFrameworkImport(scratch))
        return true;
    }
  }

  // If we're not allowed to look in the runtime library import path, stop.
  if (Ctx.SearchPathOpts.SkipRuntimeLibraryImportPath)
    return false;

  // Search the runtime import path.
  isFramework = false;
  return !findModuleFilesInDirectory(
      moduleID, Ctx.SearchPathOpts.RuntimeLibraryImportPath,
      moduleFilename.str(), moduleDocFilename.str(), moduleBuffer,
      moduleDocBuffer);
}

static std::pair<StringRef, clang::VersionTuple>
getOSAndVersionForDiagnostics(const llvm::Triple &triple) {
  StringRef osName;
  unsigned major, minor, micro;
  if (triple.isMacOSX()) {
    // macOS triples represent their versions differently, so we have to use the
    // special accessor.
    triple.getMacOSXVersion(major, minor, micro);
    osName = swift::prettyPlatformString(PlatformKind::OSX);
  } else {
    triple.getOSVersion(major, minor, micro);
    if (triple.isWatchOS()) {
      osName = swift::prettyPlatformString(PlatformKind::watchOS);
    } else if (triple.isTvOS()) {
      assert(triple.isiOS() &&
             "LLVM treats tvOS as a kind of iOS, so tvOS is checked first");
      osName = swift::prettyPlatformString(PlatformKind::tvOS);
    } else if (triple.isiOS()) {
      osName = swift::prettyPlatformString(PlatformKind::iOS);
    } else {
      assert(!triple.isOSDarwin() && "unknown Apple OS");
      // Fallback to the LLVM triple name. This isn't great (it won't be
      // capitalized or anything), but it's better than nothing.
      osName = triple.getOSName();
    }
  }

  assert(!osName.empty());
  clang::VersionTuple version;
  if (micro != 0)
    version = clang::VersionTuple(major, minor, micro);
  else
    version = clang::VersionTuple(major, minor);
  return {osName, version};
}

FileUnit *SerializedModuleLoaderBase::loadAST(
    ModuleDecl &M, Optional<SourceLoc> diagLoc,
    std::unique_ptr<llvm::MemoryBuffer> moduleInputBuffer,
    std::unique_ptr<llvm::MemoryBuffer> moduleDocInputBuffer,
    bool isFramework) {
  assert(moduleInputBuffer);

  StringRef moduleBufferID = moduleInputBuffer->getBufferIdentifier();
  StringRef moduleDocBufferID;
  if (moduleDocInputBuffer)
    moduleDocBufferID = moduleDocInputBuffer->getBufferIdentifier();

  if (moduleInputBuffer->getBufferSize() % 4 != 0) {
    if (diagLoc)
      Ctx.Diags.diagnose(*diagLoc, diag::serialization_malformed_module,
                         moduleBufferID);
    return nullptr;
  }

  serialization::ExtendedValidationInfo extendedInfo;
  std::unique_ptr<ModuleFile> loadedModuleFile;
  serialization::ValidationInfo loadInfo =
      ModuleFile::load(std::move(moduleInputBuffer),
                       std::move(moduleDocInputBuffer),
                       isFramework, loadedModuleFile,
                       &extendedInfo);
  if (loadInfo.status == serialization::Status::Valid) {
    M.setResilienceStrategy(extendedInfo.getResilienceStrategy());

    // We've loaded the file. Now try to bring it into the AST.
    auto fileUnit = new (Ctx) SerializedASTFile(M, *loadedModuleFile,
                                                extendedInfo.isSIB());
    M.addFile(*fileUnit);
    if (extendedInfo.isTestable())
      M.setTestingEnabled();
    if (extendedInfo.arePrivateImportsEnabled())
      M.setPrivateImportsEnabled();

    auto diagLocOrInvalid = diagLoc.getValueOr(SourceLoc());
    loadInfo.status =
        loadedModuleFile->associateWithFileContext(fileUnit, diagLocOrInvalid);
    if (loadInfo.status == serialization::Status::Valid) {
      Ctx.bumpGeneration();
      LoadedModuleFiles.emplace_back(std::move(loadedModuleFile),
                                     Ctx.getCurrentGeneration());
      return fileUnit;
    }

    M.removeFile(*fileUnit);
  }

  // From here on is the failure path.

  // Even though the module failed to load, it's possible its contents include
  // a source buffer that need to survive because it's already been used for
  // diagnostics.
  if (auto orphanedBuffer = loadedModuleFile->takeBufferForDiagnostics())
    OrphanedMemoryBuffers.push_back(std::move(orphanedBuffer));

  if (diagLoc)
    serialization::diagnoseSerializedASTLoadFailure(
        Ctx, *diagLoc, loadInfo, extendedInfo, moduleBufferID,
        moduleDocBufferID, loadedModuleFile.get(), M.getName());
  return nullptr;
}

void swift::serialization::diagnoseSerializedASTLoadFailure(
    ASTContext &Ctx, SourceLoc diagLoc,
    const serialization::ValidationInfo &loadInfo,
    const serialization::ExtendedValidationInfo &extendedInfo,
    StringRef moduleBufferID, StringRef moduleDocBufferID,
    ModuleFile *loadedModuleFile, Identifier ModuleName) {
  auto diagnoseDifferentLanguageVersion = [&](StringRef shortVersion) -> bool {
    if (shortVersion.empty())
      return false;

    SmallString<32> versionBuf;
    llvm::raw_svector_ostream versionString(versionBuf);
    versionString << Version::getCurrentLanguageVersion();
    if (versionString.str() == shortVersion)
      return false;

    Ctx.Diags.diagnose(
        diagLoc, diag::serialization_module_language_version_mismatch,
        loadInfo.shortVersion, versionString.str(), moduleBufferID);
    return true;
  };

  switch (loadInfo.status) {
  case serialization::Status::Valid:
    llvm_unreachable("At this point we know loading has failed");

  case serialization::Status::FormatTooNew:
    if (diagnoseDifferentLanguageVersion(loadInfo.shortVersion))
      break;
    Ctx.Diags.diagnose(diagLoc, diag::serialization_module_too_new,
                       moduleBufferID);
    break;
  case serialization::Status::FormatTooOld:
    if (diagnoseDifferentLanguageVersion(loadInfo.shortVersion))
      break;
    Ctx.Diags.diagnose(diagLoc, diag::serialization_module_too_old, ModuleName,
                       moduleBufferID);
    break;
  case serialization::Status::Malformed:
    Ctx.Diags.diagnose(diagLoc, diag::serialization_malformed_module,
                       moduleBufferID);
    break;

  case serialization::Status::MalformedDocumentation:
    assert(!moduleDocBufferID.empty());
    Ctx.Diags.diagnose(diagLoc, diag::serialization_malformed_module,
                       moduleDocBufferID);
    break;

  case serialization::Status::MissingDependency: {
    // Figure out /which/ dependencies are missing.
    // FIXME: Dependencies should be de-duplicated at serialization time,
    // not now.
    llvm::StringSet<> duplicates;
    llvm::SmallVector<ModuleFile::Dependency, 4> missing;
    std::copy_if(
        loadedModuleFile->getDependencies().begin(),
        loadedModuleFile->getDependencies().end(), std::back_inserter(missing),
        [&duplicates](const ModuleFile::Dependency &dependency) -> bool {
          if (dependency.isLoaded() || dependency.isHeader())
            return false;
          return duplicates.insert(dependency.RawPath).second;
        });

    // FIXME: only show module part of RawAccessPath
    assert(!missing.empty() && "unknown missing dependency?");
    if (missing.size() == 1) {
      Ctx.Diags.diagnose(diagLoc, diag::serialization_missing_single_dependency,
                         missing.front().getPrettyPrintedPath());
    } else {
      llvm::SmallString<64> missingNames;
      missingNames += '\'';
      interleave(missing,
                 [&](const ModuleFile::Dependency &next) {
                   missingNames += next.getPrettyPrintedPath();
                 },
                 [&] { missingNames += "', '"; });
      missingNames += '\'';

      Ctx.Diags.diagnose(diagLoc, diag::serialization_missing_dependencies,
                         missingNames);
    }

    if (Ctx.SearchPathOpts.SDKPath.empty() &&
        llvm::Triple(llvm::sys::getProcessTriple()).isMacOSX()) {
      Ctx.Diags.diagnose(SourceLoc(), diag::sema_no_import_no_sdk);
      Ctx.Diags.diagnose(SourceLoc(), diag::sema_no_import_no_sdk_xcrun);
    }
    break;
  }

  case serialization::Status::CircularDependency: {
    auto circularDependencyIter =
        llvm::find_if(loadedModuleFile->getDependencies(),
                      [](const ModuleFile::Dependency &next) {
                        return !next.Import.second->hasResolvedImports();
                      });
    assert(circularDependencyIter !=
               loadedModuleFile->getDependencies().end() &&
           "circular dependency reported, but no module with unresolved "
           "imports found");

    // FIXME: We should include the path of the circularity as well, but that's
    // hard because we're discovering this /while/ resolving imports, which
    // means the problematic modules haven't been recorded yet.
    Ctx.Diags.diagnose(diagLoc, diag::serialization_circular_dependency,
                       circularDependencyIter->getPrettyPrintedPath(),
                       ModuleName);
    break;
  }

  case serialization::Status::MissingShadowedModule: {
    Ctx.Diags.diagnose(diagLoc, diag::serialization_missing_shadowed_module,
                       ModuleName);
    if (Ctx.SearchPathOpts.SDKPath.empty() &&
        llvm::Triple(llvm::sys::getProcessTriple()).isMacOSX()) {
      Ctx.Diags.diagnose(SourceLoc(), diag::sema_no_import_no_sdk);
      Ctx.Diags.diagnose(SourceLoc(), diag::sema_no_import_no_sdk_xcrun);
    }
    break;
  }

  case serialization::Status::FailedToLoadBridgingHeader:
    // We already emitted a diagnostic about the bridging header. Just emit
    // a generic message here.
    Ctx.Diags.diagnose(diagLoc, diag::serialization_load_failed, ModuleName);
    break;

  case serialization::Status::NameMismatch: {
    // FIXME: This doesn't handle a non-debugger REPL, which should also treat
    // this as a non-fatal error.
    auto diagKind = diag::serialization_name_mismatch;
    if (Ctx.LangOpts.DebuggerSupport)
      diagKind = diag::serialization_name_mismatch_repl;
    Ctx.Diags.diagnose(diagLoc, diagKind, loadInfo.name, ModuleName.str());
    break;
  }

  case serialization::Status::TargetIncompatible: {
    // FIXME: This doesn't handle a non-debugger REPL, which should also treat
    // this as a non-fatal error.
    auto diagKind = diag::serialization_target_incompatible;
    if (Ctx.LangOpts.DebuggerSupport)
      diagKind = diag::serialization_target_incompatible_repl;
    Ctx.Diags.diagnose(diagLoc, diagKind, ModuleName, loadInfo.targetTriple,
                       moduleBufferID);
    break;
  }

  case serialization::Status::TargetTooNew: {
    llvm::Triple moduleTarget(llvm::Triple::normalize(loadInfo.targetTriple));

    std::pair<StringRef, clang::VersionTuple> moduleOSInfo =
        getOSAndVersionForDiagnostics(moduleTarget);
    std::pair<StringRef, clang::VersionTuple> compilationOSInfo =
        getOSAndVersionForDiagnostics(Ctx.LangOpts.Target);

    // FIXME: This doesn't handle a non-debugger REPL, which should also treat
    // this as a non-fatal error.
    auto diagKind = diag::serialization_target_too_new;
    if (Ctx.LangOpts.DebuggerSupport)
      diagKind = diag::serialization_target_too_new_repl;
    Ctx.Diags.diagnose(diagLoc, diagKind, compilationOSInfo.first,
                       compilationOSInfo.second, ModuleName,
                       moduleOSInfo.second, moduleBufferID);
    break;
  }
  }
}

bool
SerializedModuleLoaderBase::canImportModule(std::pair<Identifier, SourceLoc> mID) {
  // First see if we find it in the registered memory buffers.
  if (!MemoryBuffers.empty()) {
    auto bufIter = MemoryBuffers.find(mID.first.str());
    if (bufIter != MemoryBuffers.end()) {
      return true;
    }
  }

  // Otherwise look on disk.
  bool isFramework = false;
  return findModule(mID, nullptr, nullptr, isFramework);
}

ModuleDecl *SerializedModuleLoaderBase::loadModule(SourceLoc importLoc,
                                                   ModuleDecl::AccessPathTy path) {
  // FIXME: Swift submodules?
  if (path.size() > 1)
    return nullptr;

  auto moduleID = path[0];
  bool isFramework = false;

  std::unique_ptr<llvm::MemoryBuffer> moduleInputBuffer;
  std::unique_ptr<llvm::MemoryBuffer> moduleDocInputBuffer;
  // First see if we find it in the registered memory buffers.
  if (!MemoryBuffers.empty()) {
    // FIXME: Right now this works only with access paths of length 1.
    // Once submodules are designed, this needs to support suffix
    // matching and a search path.
    auto bufIter = MemoryBuffers.find(moduleID.first.str());
    if (bufIter != MemoryBuffers.end()) {
      moduleInputBuffer = std::move(bufIter->second);
      MemoryBuffers.erase(bufIter);
    }
  }

  // Otherwise look on disk.
  if (!moduleInputBuffer) {
    if (!findModule(moduleID, &moduleInputBuffer, &moduleDocInputBuffer,
                    isFramework)) {
      return nullptr;
    }
    if (dependencyTracker)
      dependencyTracker->addDependency(moduleInputBuffer->getBufferIdentifier(),
                                       /*isSystem=*/false);
  }

  assert(moduleInputBuffer);

  auto M = ModuleDecl::create(moduleID.first, Ctx);
  Ctx.LoadedModules[moduleID.first] = M;
  SWIFT_DEFER { M->setHasResolvedImports(); };

  if (!loadAST(*M, moduleID.second, std::move(moduleInputBuffer),
               std::move(moduleDocInputBuffer), isFramework)) {
    M->setFailedToLoad();
  }

  return M;
}

void SerializedModuleLoaderBase::loadExtensions(NominalTypeDecl *nominal,
                                                unsigned previousGeneration) {
  for (auto &modulePair : LoadedModuleFiles) {
    if (modulePair.second <= previousGeneration)
      continue;
    modulePair.first->loadExtensions(nominal);
  }
}

void SerializedModuleLoaderBase::loadObjCMethods(
       ClassDecl *classDecl,
       ObjCSelector selector,
       bool isInstanceMethod,
       unsigned previousGeneration,
       llvm::TinyPtrVector<AbstractFunctionDecl *> &methods) {
  for (auto &modulePair : LoadedModuleFiles) {
    if (modulePair.second <= previousGeneration)
      continue;
    modulePair.first->loadObjCMethods(classDecl, selector, isInstanceMethod,
                                      methods);
  }
}

void SerializedModuleLoaderBase::verifyAllModules() {
#ifndef NDEBUG
  for (const LoadedModulePair &loaded : LoadedModuleFiles)
    loaded.first->verify();
#endif
}

//-----------------------------------------------------------------------------
// SerializedASTFile implementation
//-----------------------------------------------------------------------------

void SerializedASTFile::getImportedModules(
    SmallVectorImpl<ModuleDecl::ImportedModule> &imports,
    ModuleDecl::ImportFilter filter) const {
  File.getImportedModules(imports, filter);
}

void SerializedASTFile::collectLinkLibrariesFromImports(
    ModuleDecl::LinkLibraryCallback callback) const {
  llvm::SmallVector<ModuleDecl::ImportedModule, 8> Imports;
  File.getImportedModules(Imports, ModuleDecl::ImportFilter::All);

  for (auto Import : Imports)
    Import.second->collectLinkLibraries(callback);
}

void SerializedASTFile::collectLinkLibraries(
    ModuleDecl::LinkLibraryCallback callback) const {
  if (isSIB()) {
    collectLinkLibrariesFromImports(callback);
  } else {
    File.collectLinkLibraries(callback);
  }
}

bool SerializedASTFile::isSystemModule() const {
  if (auto Mod = File.getShadowedModule()) {
    return Mod->isSystemModule();
  }
  return false;
}

void SerializedASTFile::lookupValue(ModuleDecl::AccessPathTy accessPath,
                                    DeclName name, NLKind lookupKind,
                                    SmallVectorImpl<ValueDecl*> &results) const{
  if (!ModuleDecl::matchesAccessPath(accessPath, name))
    return;
  
  File.lookupValue(name, results);
}

TypeDecl *SerializedASTFile::lookupLocalType(llvm::StringRef MangledName) const{
  return File.lookupLocalType(MangledName);
}

TypeDecl *
SerializedASTFile::lookupNestedType(Identifier name,
                                    const NominalTypeDecl *parent) const {
  return File.lookupNestedType(name, parent);
}

OperatorDecl *SerializedASTFile::lookupOperator(Identifier name,
                                                DeclKind fixity) const {
  return File.lookupOperator(name, fixity);
}

PrecedenceGroupDecl *
SerializedASTFile::lookupPrecedenceGroup(Identifier name) const {
  return File.lookupPrecedenceGroup(name);
}

void SerializedASTFile::lookupVisibleDecls(ModuleDecl::AccessPathTy accessPath,
                                           VisibleDeclConsumer &consumer,
                                           NLKind lookupKind) const {
  File.lookupVisibleDecls(accessPath, consumer, lookupKind);
}

void SerializedASTFile::lookupClassMembers(ModuleDecl::AccessPathTy accessPath,
                                           VisibleDeclConsumer &consumer) const{
  File.lookupClassMembers(accessPath, consumer);
}

void
SerializedASTFile::lookupClassMember(ModuleDecl::AccessPathTy accessPath,
                                     DeclName name,
                                     SmallVectorImpl<ValueDecl*> &decls) const {
  File.lookupClassMember(accessPath, name, decls);
}

void SerializedASTFile::lookupObjCMethods(
       ObjCSelector selector,
       SmallVectorImpl<AbstractFunctionDecl *> &results) const {
  File.lookupObjCMethods(selector, results);
}

Optional<CommentInfo>
SerializedASTFile::getCommentForDecl(const Decl *D) const {
  return File.getCommentForDecl(D);
}

Optional<StringRef>
SerializedASTFile::getGroupNameForDecl(const Decl *D) const {
  return File.getGroupNameForDecl(D);
}


Optional<StringRef>
SerializedASTFile::getSourceFileNameForDecl(const Decl *D) const {
  return File.getSourceFileNameForDecl(D);
}

Optional<unsigned>
SerializedASTFile::getSourceOrderForDecl(const Decl *D) const {
  return File.getSourceOrderForDecl(D);
}

void
SerializedASTFile::collectAllGroups(std::vector<StringRef> &Names) const {
  File.collectAllGroups(Names);
};

Optional<StringRef>
SerializedASTFile::getGroupNameByUSR(StringRef USR) const {
  return File.getGroupNameByUSR(USR);
}

void
SerializedASTFile::getTopLevelDecls(SmallVectorImpl<Decl*> &results) const {
  File.getTopLevelDecls(results);
}

void SerializedASTFile::getPrecedenceGroups(
       SmallVectorImpl<PrecedenceGroupDecl*> &results) const {
  File.getPrecedenceGroups(results);
}

void
SerializedASTFile::getLocalTypeDecls(SmallVectorImpl<TypeDecl*> &results) const{
  File.getLocalTypeDecls(results);
}

void SerializedASTFile::getDisplayDecls(SmallVectorImpl<Decl*> &results) const {
  File.getDisplayDecls(results);
}

StringRef SerializedASTFile::getFilename() const {
  return File.getModuleFilename();
}

const clang::Module *SerializedASTFile::getUnderlyingClangModule() const {
  if (auto *ShadowedModule = File.getShadowedModule())
    return ShadowedModule->findUnderlyingClangModule();
  return nullptr;
}

Identifier
SerializedASTFile::getDiscriminatorForPrivateValue(const ValueDecl *D) const {
  Identifier discriminator = File.getDiscriminatorForPrivateValue(D);
  assert(!discriminator.empty() && "no discriminator found for value");
  return discriminator;
}<|MERGE_RESOLUTION|>--- conflicted
+++ resolved
@@ -58,11 +58,7 @@
   // If there are no buffers to load into, simply check for the existence of
   // the module file.
   if (!(ModuleBuffer || ModuleDocBuffer)) {
-<<<<<<< HEAD
-    llvm::ErrorOr<llvm::vfs::Status> statResult = FS.status(Scratch);
-=======
-    llvm::ErrorOr<clang::vfs::Status> statResult = FS.status(ModulePath);
->>>>>>> 129f39d8
+    llvm::ErrorOr<llvm::vfs::Status> statResult = FS.status(ModulePath);
     if (!statResult)
       return statResult.getError();
     if (!statResult->exists())
