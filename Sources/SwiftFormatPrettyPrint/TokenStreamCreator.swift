--- conflicted
+++ resolved
@@ -365,25 +365,11 @@
   override func visit(_ node: IfStmtSyntax) {
     after(node.ifKeyword, tokens: .space)
 
-<<<<<<< HEAD
-    before(node.conditions.firstToken, tokens: .open(.consistent, 0), .open(.inconsistent, 2))
-    after(node.conditions.lastToken, tokens: .close)
-    before(node.body.leftBrace, tokens: .break(size: 0), .close, .break)
-
-    arrangeBracesAndContents(of: node.body, contentsKeyPath: \.statements)
-
-    before(node.elseKeyword, tokens: .break(size: maxlinelength))
-    after(node.elseKeyword, tokens: .space)
-
-    if let elseBody = node.elseBody as? CodeBlockSyntax {
-      arrangeBracesAndContents(of: elseBody, contentsKeyPath: \.statements)
-=======
     arrangeBracesAndContents(of: node.body, contentsKeyPath: \.statements)
 
     before(node.elseKeyword, tokens: .newline)
     if node.elseBody is IfStmtSyntax {
       after(node.elseKeyword, tokens: .space)
->>>>>>> 58615176
     }
 
     arrangeBracesAndContents(of: node.elseBody as? CodeBlockSyntax, contentsKeyPath: \.statements)
@@ -392,16 +378,6 @@
   }
 
   override func visit(_ node: GuardStmtSyntax) {
-<<<<<<< HEAD
-    after(node.guardKeyword, tokens: .space)
-    after(node.elseKeyword, tokens: .space)
-
-    before(node.conditions.firstToken, tokens: .open(.consistent, 0), .open(.inconsistent, 2))
-    after(node.conditions.lastToken, tokens: .close)
-    before(node.elseKeyword, tokens: .break(size: 0), .close, .break)
-
-    arrangeBracesAndContents(of: node.body, contentsKeyPath: \.statements)
-=======
     after(node.guardKeyword, tokens: .break)
     before(node.elseKeyword, tokens: .break(.reset), .open)
     after(node.elseKeyword, tokens: .break)
@@ -409,7 +385,6 @@
 
     arrangeBracesAndContents(
       of: node.body, contentsKeyPath: \.statements, shouldResetBeforeLeftBrace: false)
->>>>>>> 58615176
 
     super.visit(node)
   }
@@ -417,19 +392,9 @@
   override func visit(_ node: ForInStmtSyntax) {
     after(node.labelColon, tokens: .space)
     after(node.forKeyword, tokens: .space)
-
-    before(node.pattern.firstToken, tokens: .open(.consistent, 0), .open(.inconsistent, 0))
-
-    before(node.inKeyword, tokens: .break(offset: 2), .open(.inconsistent, 2))
+    before(node.inKeyword, tokens: .break)
     after(node.inKeyword, tokens: .space)
-    after(node.sequenceExpr.lastToken, tokens: .close)
-
-<<<<<<< HEAD
-    before(node.whereClause?.whereKeyword, tokens: .break)
-    before(node.body.leftBrace, tokens: .close, .break(size: 0), .close, .break)
-
-=======
->>>>>>> 58615176
+
     arrangeBracesAndContents(of: node.body, contentsKeyPath: \.statements)
 
     super.visit(node)
@@ -439,100 +404,35 @@
     after(node.labelColon, tokens: .space)
     after(node.whileKeyword, tokens: .space)
 
-<<<<<<< HEAD
-    before(node.conditions.firstToken, tokens: .open(.consistent, 0), .open(.inconsistent, 2))
-    after(node.conditions.lastToken, tokens: .close)
-    before(node.body.leftBrace, tokens: .break(size: 0), .close, .break)
-
-=======
->>>>>>> 58615176
     arrangeBracesAndContents(of: node.body, contentsKeyPath: \.statements)
 
     super.visit(node)
   }
 
   override func visit(_ node: RepeatWhileStmtSyntax) {
-<<<<<<< HEAD
-    // The zero-width space prevents the consistent group here from immediately following a break,
-    // which would cause all of the breaks immediately inside the group to fire.
-    before(
-      node.repeatKeyword, tokens: .space(size: 0), .open(.consistent, 0), .open(.inconsistent, 0))
-    after(node.repeatKeyword, tokens: .space)
-
     arrangeBracesAndContents(of: node.body, contentsKeyPath: \.statements)
 
-    before(node.whileKeyword, tokens: .close, .break, .open(.inconsistent, 0))
+    before(node.whileKeyword, tokens: .break(.same))
     after(node.whileKeyword, tokens: .space)
 
-    before(node.condition.firstToken, tokens: .open(.inconsistent, 2))
-    after(node.condition.lastToken, tokens: .close, .close, .close)
-
-=======
+    super.visit(node)
+  }
+
+  override func visit(_ node: DoStmtSyntax) {
     arrangeBracesAndContents(of: node.body, contentsKeyPath: \.statements)
-
-    before(node.whileKeyword, tokens: .newline)
-    after(node.whileKeyword, tokens: .space)
-
->>>>>>> 58615176
-    super.visit(node)
-  }
-
-  override func visit(_ node: DoStmtSyntax) {
-<<<<<<< HEAD
-    // The zero-width space prevents the consistent group here from immediately following a break,
-    // which would cause all of the breaks immediately inside the group to fire.
-    before(node.doKeyword, tokens: .space(size: 0), .open(.consistent, 0), .open(.inconsistent, 0))
-    after(node.doKeyword, tokens: .space)
-
-    arrangeBracesAndContents(of: node.body, contentsKeyPath: \.statements)
-
-    if let catchClauses = node.catchClauses {
-      // If there is only a single `catch` clause, we precede it with a default break so that it
-      // only moves to the next line if necessary. If there are multiple `catch` clauses, we use a
-      // max-line-length break so that each case is forced onto its own line.
-      if catchClauses.count > 1 {
-        for catchClause in catchClauses {
-          before(catchClause.catchKeyword, tokens: .break(size: maxlinelength))
-        }
-      } else {
-        before(catchClauses[0].catchKeyword, tokens: .close, .break, .open(.inconsistent, 0))
-      }
-    }
-
-    after(node.lastToken, tokens: .close, .close)
-
-=======
-    arrangeBracesAndContents(of: node.body, contentsKeyPath: \.statements)
->>>>>>> 58615176
     super.visit(node)
   }
 
   override func visit(_ node: CatchClauseSyntax) {
-<<<<<<< HEAD
-    before(node.pattern?.firstToken, tokens: .break)
-
-    if let whereClause = node.whereClause {
-      before(whereClause.whereKeyword, tokens: .break, .open(.consistent, 0))
-      before(node.body.leftBrace, tokens: .break, .close)
-    } else {
-      before(node.body.leftBrace, tokens: .break)
-    }
-
-=======
     before(node.catchKeyword, tokens: .newline)
     before(node.pattern?.firstToken, tokens: .break)
 
->>>>>>> 58615176
     arrangeBracesAndContents(of: node.body, contentsKeyPath: \.statements)
 
     super.visit(node)
   }
 
   override func visit(_ node: DeferStmtSyntax) {
-<<<<<<< HEAD
-    after(node.deferKeyword, tokens: .space)
-=======
->>>>>>> 58615176
     arrangeBracesAndContents(of: node.body, contentsKeyPath: \.statements)
     super.visit(node)
   }
@@ -619,17 +519,8 @@
   }
 
   override func visit(_ node: TupleExprSyntax) {
-<<<<<<< HEAD
-    after(
-      node.leftParen,
-      tokens: .break(size: 0, offset: 2), .open(.consistent, 0), .break(size: 0),
-        .open(.inconsistent, 0)
-    )
-    before(node.rightParen, tokens: .close, .break(size: 0, offset: -2), .close)
-=======
     after(node.leftParen, tokens: .break(.open, size: 0), .open)
     before(node.rightParen, tokens: .close, .break(.close, size: 0))
->>>>>>> 58615176
     super.visit(node)
   }
 
@@ -690,9 +581,6 @@
   }
 
   override func visit(_ node: MemberAccessExprSyntax) {
-    before(node.firstToken, tokens: .open(.inconsistent, 0))
-    before(node.dot, tokens: .break(size: 0, offset: 2))
-    after(node.lastToken, tokens: .close)
     super.visit(node)
   }
 
@@ -703,15 +591,10 @@
     }
 
     if node.argumentList.count > 0 {
-<<<<<<< HEAD
-      after(node.leftParen, tokens: .break(size: 0, offset: 2), .open(.consistent, 0))
-      before(node.rightParen, tokens: .close)
-=======
       after(node.leftParen, tokens: .break(.open, size: 0), .open)
       before(node.rightParen, tokens: .break(.close, size: 0), .close)
->>>>>>> 58615176
-    }
-    before(node.trailingClosure?.leftBrace, tokens: .space, .reset)
+    }
+    before(node.trailingClosure?.leftBrace, tokens: .break(.reset))
     super.visit(node)
   }
 
@@ -734,17 +617,15 @@
       } else {
         after(signature.inTok, tokens: .break(.same, size: 0))
       }
-<<<<<<< HEAD
-      before(node.rightBrace, tokens: .break(offset: -2), .close)
-    } else if node.statements.count > 0 {
-      after(node.leftBrace, tokens: .break(offset: 2), .open(.consistent, 0))
-      before(node.rightBrace, tokens: .break(offset: -2), .close)
-=======
       before(node.rightBrace, tokens: .break(.close))
     } else {
-      after(node.leftBrace, tokens: .break(.open), .open)
-      before(node.rightBrace, tokens: .break(.close), .close)
->>>>>>> 58615176
+      // Closures without signatures can have their contents laid out identically to any other
+      // braced structure. The leading reset is skipped because the layout depends on whether it is
+      // a trailing closure of a function call (in which case that function call supplies the reset)
+      // or part of some other expression (where we want that expression's same/continue behavior to
+      // apply).
+      arrangeBracesAndContents(
+        of: node, contentsKeyPath: \.statements, shouldResetBeforeLeftBrace: false)
     }
     super.visit(node)
   }
@@ -866,18 +747,8 @@
   }
 
   override func visit(_ node: MemberDeclBlockSyntax) {
-<<<<<<< HEAD
-    // Ordinarily, we would use `insertToken` here, but it causes a build error for an unknown
-    // reason.
-    if node.members.count > 1 {
-      for i in 0..<(node.members.count - 1) {
-        after(node.members[i].lastToken, tokens: .break(size: maxlinelength))
-      }
-    }
-=======
     before(node.members.firstToken, tokens: .break(.reset, size: 0))
     insertTokens(.break(.reset, size: 0), .newline, betweenElementsOf: node.members)
->>>>>>> 58615176
     super.visit(node)
   }
 
@@ -1214,14 +1085,6 @@
     super.visit(node)
   }
 
-  override func visit(_ node: CompositionTypeElementSyntax) {
-    if let ampersand = node.ampersand {
-      before(ampersand, tokens: .break)
-      after(ampersand, tokens: .space)
-    }
-    super.visit(node)
-  }
-
   override func visit(_ node: DeclarationStmtSyntax) {
     super.visit(node)
   }
@@ -1413,6 +1276,12 @@
     super.visit(node)
   }
 
+  override func visit(_ node: CompositionTypeElementSyntax) {
+    before(node.ampersand, tokens: .break)
+    after(node.ampersand, tokens: .space)
+    super.visit(node)
+  }
+
   override func visit(_ node: ConformanceRequirementSyntax) {
     before(node.firstToken, tokens: .open)
     after(node.colon, tokens: .break)
@@ -1460,14 +1329,7 @@
 
   override func visit(_ token: TokenSyntax) {
     extractLeadingTrivia(token)
-    let keepExistingNewline = config.respectsExistingLineBreaks && newlinePrecedes(token)
     if let before = beforeMap[token] {
-<<<<<<< HEAD
-      appendTokens(before, keepExistingNewline: keepExistingNewline, originatingFrom: token)
-    }
-
-    appendToken(.syntax(token))
-=======
       before.forEach(appendToken)
     }
 
@@ -1478,7 +1340,6 @@
       text = token.text
     }
     appendToken(.syntax(text))
->>>>>>> 58615176
 
     extractTrailingComment(token)
     if let afterGroups = afterMap[token] {
@@ -1545,8 +1406,6 @@
     return node[keyPath: contentsKeyPath].isEmpty && !commentPrecedesRightBrace
   }
 
-<<<<<<< HEAD
-=======
   /// Returns a value indicating whether or not the given braced syntax node is completely empty;
   /// that is, it contains neither child syntax nodes (aside from the braces) *nor* any comments.
   ///
@@ -1565,71 +1424,11 @@
     return node[keyPath: contentsKeyPath].isEmpty && !commentPrecedesRightBrace
   }
 
->>>>>>> 58615176
   /// Applies consistent formatting to the braces and contents of the given node.
   ///
   /// - Parameters:
   ///   - node: A node that conforms to `BracedSyntax`.
   ///   - contentsKeyPath: A keypath describing how to get from `node` to the contents of the node
-<<<<<<< HEAD
-  ///     (a `Collection` whose elements conform to `Syntax`; this will most likely be an instance
-  ///     of one of the `*ListSyntax` types).
-  private func arrangeBracesAndContents<Node: BracedSyntax, BodyContents: Collection>(
-    of node: Node,
-    contentsKeyPath: KeyPath<Node, BodyContents>
-  ) where BodyContents.Element: Syntax {
-    if !areBracesCompletelyEmpty(node, contentsKeyPath: contentsKeyPath) {
-      after(node.leftBrace, tokens: .break(offset: 2), .open(.consistent, 0))
-      before(node.rightBrace, tokens: .break(offset: -2), .close)
-    } else {
-      before(node.rightBrace, tokens: .break(size: 0))
-    }
-  }
-
-  /// Returns `true` iff the content of the given token is immediately preceded by a newline
-  /// (ignoring whitespace and backticks).
-  private func newlinePrecedes(_ token: TokenSyntax?) -> Bool {
-    guard let token = token else { return false }
-
-    for piece in token.leadingTrivia.reversed() {
-      switch piece {
-      case .carriageReturns, .carriageReturnLineFeeds, .newlines:
-        return true
-      case .spaces, .tabs, .backticks:
-        continue
-      default:
-        return false
-      }
-    }
-    return false
-  }
-
-  /// Appends the given tokens to the stream, optionally keeping an existing newline that may be
-  /// present at the first break.
-  private func appendTokens(
-    _ newTokens: [Token],
-    keepExistingNewline: Bool,
-    originatingFrom syntaxToken: TokenSyntax
-  ) {
-    var convertBreakToNewline = keepExistingNewline
-    for token in newTokens {
-      if convertBreakToNewline, case .break(_, let offset) = token {
-        // To keep the existing newline, we need to change the `break` token's length to be the
-        // maximum length of the line, to force it to wrap when laid out.
-        tokens.append(.break(size: maxlinelength, offset: offset))
-        convertBreakToNewline = false
-      } else if case .close = token {
-        if keepExistingNewline && convertBreakToNewline && syntaxToken.text == ")" {
-          // If we haven't seen a break yet and we're about to close a parenthesis-delimited group,
-          // we need to insert our own break with a -2 offset to generate the newline and put the
-          // parenthesis in the correct place.
-          tokens.append(.break(size: maxlinelength, offset: -2))
-        }
-        tokens.append(token)
-      } else {
-        tokens.append(token)
-      }
-=======
   ///     (a `Collection` whose elements are of a type that conforms to `Syntax`).
   ///   - shouldResetBeforeLeftBrace: If true, a `reset` break will be inserted before the node's
   ///     left brace (the default behavior). Passing false will suppress this break, which is useful
@@ -1728,7 +1527,6 @@
       before(node.rightBrace, tokens: .break(.close, size: 1), .close)
     } else {
       before(node.rightBrace, tokens: .break(.same, size: 0))
->>>>>>> 58615176
     }
   }
 
@@ -1758,19 +1556,6 @@
     }
   }
 
-  /// Returns the offset of the first break that was registered for the given syntax token, or zero
-  /// if no break was found.
-  private func breakOffsetBefore(token: TokenSyntax) -> Int {
-    if let befores = beforeMap[token] {
-      for before in befores.reversed() {
-        if case .break(_, let offset) = before {
-          return offset
-        }
-      }
-    }
-    return 0
-  }
-
   private func extractLeadingTrivia(_ token: TokenSyntax) {
     let isStartOfFile = token.previousToken == nil
     let trivia = token.leadingTrivia
@@ -1779,53 +1564,17 @@
       switch piece {
       case .lineComment(let text):
         if index > 0 || isStartOfFile {
-<<<<<<< HEAD
-          if token.withoutTrivia().text == "}" {
-            if let previousToken = token.previousToken,
-              (["{", "in"].contains { $0 == previousToken.withoutTrivia().text }) {
-              // do nothing
-            } else {
-              appendToken(.break(size: maxlinelength))
-            }
-          }
-
-          let commentOffset = breakOffsetBefore(token: token)
-          if !isStartOfFile {
-            appendToken(.break(size: maxlinelength, offset: commentOffset))
-          }
-          appendToken(.comment(Comment(kind: .line, text: text), wasEndOfLine: false))
-          appendToken(.break(size: maxlinelength, offset: commentOffset))
-=======
           appendToken(.comment(Comment(kind: .line, text: text), wasEndOfLine: false))
           appendToken(.newline)
->>>>>>> 58615176
         }
 
       case .blockComment(let text):
         if index > 0 || isStartOfFile {
-<<<<<<< HEAD
-          if token.withoutTrivia().text == "}" {
-            if let previousToken = token.previousToken,
-              previousToken.withoutTrivia().text == "{" {
-              // do nothing
-            } else {
-              appendToken(.break(size: maxlinelength))
-            }
-          }
-
-          let commentOffset = breakOffsetBefore(token: token)
-          if !isStartOfFile {
-            appendToken(.break(size: maxlinelength, offset: commentOffset))
-          }
-          appendToken(.comment(Comment(kind: .block, text: text), wasEndOfLine: false))
-          appendToken(.break(size: maxlinelength, offset: commentOffset))
-=======
           appendToken(.comment(Comment(kind: .block, text: text), wasEndOfLine: false))
           // We place a size-0 break after the comment to allow a discretionary newline after the
           // comment if the user places one here but the comment is otherwise adjacent to a text
           // token.
           appendToken(.break(.same, size: 0))
->>>>>>> 58615176
         }
 
       case .docLineComment(let text):
