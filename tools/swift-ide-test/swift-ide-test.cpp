--- conflicted
+++ resolved
@@ -208,15 +208,10 @@
                       "Reconstruct type from mangled name"),
            clEnumValN(ActionType::PrintModuleGroups,
                       "print-module-groups",
-<<<<<<< HEAD
-                      "Print group names in a module")));
-=======
                       "Print group names in a module"),
            clEnumValN(ActionType::Range,
                       "range",
-                      "Print information about a given range"),
-           clEnumValEnd));
->>>>>>> 67f4ae07
+                      "Print information about a given range")));
 
 static llvm::cl::opt<std::string>
 SourceFilename("source-filename", llvm::cl::desc("Name of the source file"));
